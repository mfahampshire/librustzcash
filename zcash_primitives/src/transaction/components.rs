//! Structs representing the components within Zcash transactions.

use byteorder::{LittleEndian, ReadBytesExt, WriteBytesExt};

use ff::PrimeField;
use group::GroupEncoding;

use std::io::{self, Read, Write};

<<<<<<< HEAD
use crate::extensions::transparent as tze;
use crate::legacy::Script;
use crate::primitives::Nullifier;
use crate::redjubjub::{PublicKey, Signature};
use crate::serialize::{CompactSize, Vector};
=======
#[cfg(feature = "zfuture")]
use std::convert::TryFrom;

use crate::{
    legacy::Script,
    redjubjub::{PublicKey, Signature},
};

#[cfg(feature = "zfuture")]
use crate::{
    extensions::transparent as tze,
    serialize::{CompactSize, Vector},
};
>>>>>>> 1a157600

pub mod amount;
pub use self::amount::Amount;

// π_A + π_B + π_C
pub const GROTH_PROOF_SIZE: usize = 48 + 96 + 48;
// π_A + π_A' + π_B + π_B' + π_C + π_C' + π_K + π_H
const PHGR_PROOF_SIZE: usize = 33 + 33 + 65 + 33 + 33 + 33 + 33 + 33;

const ZC_NUM_JS_INPUTS: usize = 2;
const ZC_NUM_JS_OUTPUTS: usize = 2;

#[derive(Clone, Debug, PartialEq)]
pub struct OutPoint {
    hash: [u8; 32],
    n: u32,
}

impl OutPoint {
    pub fn new(hash: [u8; 32], n: u32) -> Self {
        OutPoint { hash, n }
    }

    pub fn read<R: Read>(mut reader: R) -> io::Result<Self> {
        let mut hash = [0u8; 32];
        reader.read_exact(&mut hash)?;
        let n = reader.read_u32::<LittleEndian>()?;
        Ok(OutPoint { hash, n })
    }

    pub fn write<W: Write>(&self, mut writer: W) -> io::Result<()> {
        writer.write_all(&self.hash)?;
        writer.write_u32::<LittleEndian>(self.n)
    }

    pub fn n(&self) -> u32 {
        self.n
    }

    pub fn hash(&self) -> &[u8; 32] {
        &self.hash
    }
}

#[derive(Debug, Clone, PartialEq)]
pub struct TxIn {
    pub prevout: OutPoint,
    pub script_sig: Script,
    pub sequence: u32,
}

impl TxIn {
    #[cfg(feature = "transparent-inputs")]
    #[cfg_attr(docsrs, doc(cfg(feature = "transparent-inputs")))]
    pub fn new(prevout: OutPoint) -> Self {
        TxIn {
            prevout,
            script_sig: Script::default(),
            sequence: std::u32::MAX,
        }
    }

    pub fn read<R: Read>(mut reader: &mut R) -> io::Result<Self> {
        let prevout = OutPoint::read(&mut reader)?;
        let script_sig = Script::read(&mut reader)?;
        let sequence = reader.read_u32::<LittleEndian>()?;

        Ok(TxIn {
            prevout,
            script_sig,
            sequence,
        })
    }

    pub fn write<W: Write>(&self, mut writer: W) -> io::Result<()> {
        self.prevout.write(&mut writer)?;
        self.script_sig.write(&mut writer)?;
        writer.write_u32::<LittleEndian>(self.sequence)
    }
}

#[derive(Clone, Debug, PartialEq)]
pub struct TxOut {
    pub value: Amount,
    pub script_pubkey: Script,
}

impl TxOut {
    pub fn read<R: Read>(mut reader: &mut R) -> io::Result<Self> {
        let value = {
            let mut tmp = [0u8; 8];
            reader.read_exact(&mut tmp)?;
            Amount::from_nonnegative_i64_le_bytes(tmp)
        }
        .map_err(|_| io::Error::new(io::ErrorKind::InvalidData, "value out of range"))?;
        let script_pubkey = Script::read(&mut reader)?;

        Ok(TxOut {
            value,
            script_pubkey,
        })
    }

    pub fn write<W: Write>(&self, mut writer: W) -> io::Result<()> {
        writer.write_all(&self.value.to_i64_le_bytes())?;
        self.script_pubkey.write(&mut writer)
    }
}

#[cfg(feature = "zfuture")]
fn to_io_error(_: std::num::TryFromIntError) -> io::Error {
    io::Error::new(io::ErrorKind::InvalidData, "value out of range")
}

#[derive(Clone, Debug, PartialEq)]
#[cfg(feature = "zfuture")]
pub struct TzeIn {
    pub prevout: OutPoint,
    pub witness: tze::Witness,
}

/// Transaction encoding and decoding functions conforming to ZIP-222
///
/// https://zips.z.cash/zip-0222#encoding-in-transactions
#[cfg(feature = "zfuture")]
impl TzeIn {
    /// Convenience constructor
    pub fn new(prevout: OutPoint, extension_id: u32, mode: u32) -> Self {
        TzeIn {
            prevout,
            witness: tze::Witness {
                extension_id,
                mode,
                payload: vec![],
            },
        }
    }

    /// Read witness metadata & payload
    ///
    /// Used to decode the encoded form used within a serialized
    /// transaction.
    pub fn read<R: Read>(mut reader: &mut R) -> io::Result<Self> {
        let prevout = OutPoint::read(&mut reader)?;

        let extension_id = CompactSize::read(&mut reader)?;
        let mode = CompactSize::read(&mut reader)?;
        let payload = Vector::read(&mut reader, |r| r.read_u8())?;

        Ok(TzeIn {
            prevout,
            witness: tze::Witness {
                extension_id: u32::try_from(extension_id).map_err(to_io_error)?,
                mode: u32::try_from(mode).map_err(to_io_error)?,
                payload,
            },
        })
    }

    /// Write without witness data (for signature hashing)
    ///
    /// This is also used as the prefix for the encoded form used
    /// within a serialized transaction.
    pub fn write_without_witness<W: Write>(&self, mut writer: W) -> io::Result<()> {
        self.prevout.write(&mut writer)?;

        CompactSize::write(
            &mut writer,
            usize::try_from(self.witness.extension_id).map_err(to_io_error)?,
        )?;

        CompactSize::write(
            &mut writer,
            usize::try_from(self.witness.mode).map_err(to_io_error)?,
        )
    }

    /// Write prevout, extension, and mode followed by witness data.
    ///
    /// This calls [`write_without_witness`] to serialize witness metadata,
    /// then appends the witness bytes themselves. This is the encoded
    /// form that is used in a serialized transaction.
    pub fn write<W: Write>(&self, mut writer: W) -> io::Result<()> {
        self.write_without_witness(&mut writer)?;
        Vector::write(&mut writer, &self.witness.payload, |w, b| w.write_u8(*b))
    }
}

#[derive(Clone, Debug, PartialEq)]
#[cfg(feature = "zfuture")]
pub struct TzeOut {
    pub value: Amount,
    pub precondition: tze::Precondition,
}

#[cfg(feature = "zfuture")]
impl TzeOut {
    pub fn read<R: Read>(mut reader: &mut R) -> io::Result<Self> {
        let value = {
            let mut tmp = [0; 8];
            reader.read_exact(&mut tmp)?;
            Amount::from_nonnegative_i64_le_bytes(tmp)
        }
        .map_err(|_| io::Error::new(io::ErrorKind::InvalidData, "value out of range"))?;

        let extension_id = CompactSize::read(&mut reader)?;
        let mode = CompactSize::read(&mut reader)?;
        let payload = Vector::read(&mut reader, |r| r.read_u8())?;

        Ok(TzeOut {
            value,
            precondition: tze::Precondition {
                extension_id: u32::try_from(extension_id).map_err(to_io_error)?,
                mode: u32::try_from(mode).map_err(to_io_error)?,
                payload,
            },
        })
    }

    pub fn write<W: Write>(&self, mut writer: W) -> io::Result<()> {
        writer.write_all(&self.value.to_i64_le_bytes())?;

        CompactSize::write(
            &mut writer,
            usize::try_from(self.precondition.extension_id).map_err(to_io_error)?,
        )?;
        CompactSize::write(
            &mut writer,
            usize::try_from(self.precondition.mode).map_err(to_io_error)?,
        )?;
        Vector::write(&mut writer, &self.precondition.payload, |w, b| {
            w.write_u8(*b)
        })
    }
}

#[derive(Clone)]
pub struct SpendDescription {
    pub cv: jubjub::ExtendedPoint,
    pub anchor: bls12_381::Scalar,
    pub nullifier: Nullifier,
    pub rk: PublicKey,
    pub zkproof: [u8; GROTH_PROOF_SIZE],
    pub spend_auth_sig: Option<Signature>,
}

impl std::fmt::Debug for SpendDescription {
    fn fmt(&self, f: &mut std::fmt::Formatter<'_>) -> Result<(), std::fmt::Error> {
        write!(
            f,
            "SpendDescription(cv = {:?}, anchor = {:?}, nullifier = {:?}, rk = {:?}, spend_auth_sig = {:?})",
            self.cv, self.anchor, self.nullifier, self.rk, self.spend_auth_sig
        )
    }
}

impl SpendDescription {
    pub fn read<R: Read>(mut reader: &mut R) -> io::Result<Self> {
        // Consensus rules (§4.4):
        // - Canonical encoding is enforced here.
        // - "Not small order" is enforced in SaplingVerificationContext::check_spend()
        //   (located in zcash_proofs::sapling::verifier).
        let cv = {
            let mut bytes = [0u8; 32];
            reader.read_exact(&mut bytes)?;
            let cv = jubjub::ExtendedPoint::from_bytes(&bytes);
            if cv.is_none().into() {
                return Err(io::Error::new(io::ErrorKind::InvalidInput, "invalid cv"));
            }
            cv.unwrap()
        };

        // Consensus rule (§7.3): Canonical encoding is enforced here
        let anchor = {
            let mut f = [0u8; 32];
            reader.read_exact(&mut f)?;
            bls12_381::Scalar::from_repr(f)
                .ok_or_else(|| io::Error::new(io::ErrorKind::InvalidInput, "anchor not in field"))?
        };

        let mut nullifier = Nullifier([0u8; 32]);
        reader.read_exact(&mut nullifier.0)?;

        // Consensus rules (§4.4):
        // - Canonical encoding is enforced here.
        // - "Not small order" is enforced in SaplingVerificationContext::check_spend()
        let rk = PublicKey::read(&mut reader)?;

        // Consensus rules (§4.4):
        // - Canonical encoding is enforced by the API of SaplingVerificationContext::check_spend()
        //   due to the need to parse this into a bellman::groth16::Proof.
        // - Proof validity is enforced in SaplingVerificationContext::check_spend()
        let mut zkproof = [0u8; GROTH_PROOF_SIZE];
        reader.read_exact(&mut zkproof)?;

        // Consensus rules (§4.4):
        // - Canonical encoding is enforced here.
        // - Signature validity is enforced in SaplingVerificationContext::check_spend()
        let spend_auth_sig = Some(Signature::read(&mut reader)?);

        Ok(SpendDescription {
            cv,
            anchor,
            nullifier,
            rk,
            zkproof,
            spend_auth_sig,
        })
    }

    pub fn write<W: Write>(&self, mut writer: W) -> io::Result<()> {
        writer.write_all(&self.cv.to_bytes())?;
        writer.write_all(self.anchor.to_repr().as_ref())?;
        writer.write_all(&self.nullifier.0)?;
        self.rk.write(&mut writer)?;
        writer.write_all(&self.zkproof)?;
        match self.spend_auth_sig {
            Some(sig) => sig.write(&mut writer),
            None => Err(io::Error::new(
                io::ErrorKind::InvalidInput,
                "Missing spend auth signature",
            )),
        }
    }
}

#[derive(Clone)]
pub struct OutputDescription {
    pub cv: jubjub::ExtendedPoint,
    pub cmu: bls12_381::Scalar,
    pub ephemeral_key: jubjub::ExtendedPoint,
    pub enc_ciphertext: [u8; 580],
    pub out_ciphertext: [u8; 80],
    pub zkproof: [u8; GROTH_PROOF_SIZE],
}

impl std::fmt::Debug for OutputDescription {
    fn fmt(&self, f: &mut std::fmt::Formatter<'_>) -> Result<(), std::fmt::Error> {
        write!(
            f,
            "OutputDescription(cv = {:?}, cmu = {:?}, ephemeral_key = {:?})",
            self.cv, self.cmu, self.ephemeral_key
        )
    }
}

impl OutputDescription {
    pub fn read<R: Read>(reader: &mut R) -> io::Result<Self> {
        // Consensus rules (§4.5):
        // - Canonical encoding is enforced here.
        // - "Not small order" is enforced in SaplingVerificationContext::check_output()
        //   (located in zcash_proofs::sapling::verifier).
        let cv = {
            let mut bytes = [0u8; 32];
            reader.read_exact(&mut bytes)?;
            let cv = jubjub::ExtendedPoint::from_bytes(&bytes);
            if cv.is_none().into() {
                return Err(io::Error::new(io::ErrorKind::InvalidInput, "invalid cv"));
            }
            cv.unwrap()
        };

        // Consensus rule (§7.4): Canonical encoding is enforced here
        let cmu = {
            let mut f = [0u8; 32];
            reader.read_exact(&mut f)?;
            bls12_381::Scalar::from_repr(f)
                .ok_or_else(|| io::Error::new(io::ErrorKind::InvalidInput, "cmu not in field"))?
        };

        // Consensus rules (§4.5):
        // - Canonical encoding is enforced here.
        // - "Not small order" is enforced in SaplingVerificationContext::check_output()
        let ephemeral_key = {
            let mut bytes = [0u8; 32];
            reader.read_exact(&mut bytes)?;
            let ephemeral_key = jubjub::ExtendedPoint::from_bytes(&bytes);
            if ephemeral_key.is_none().into() {
                return Err(io::Error::new(
                    io::ErrorKind::InvalidInput,
                    "invalid ephemeral_key",
                ));
            }
            ephemeral_key.unwrap()
        };

        let mut enc_ciphertext = [0u8; 580];
        let mut out_ciphertext = [0u8; 80];
        reader.read_exact(&mut enc_ciphertext)?;
        reader.read_exact(&mut out_ciphertext)?;

        // Consensus rules (§4.5):
        // - Canonical encoding is enforced by the API of SaplingVerificationContext::check_output()
        //   due to the need to parse this into a bellman::groth16::Proof.
        // - Proof validity is enforced in SaplingVerificationContext::check_output()
        let mut zkproof = [0u8; GROTH_PROOF_SIZE];
        reader.read_exact(&mut zkproof)?;

        Ok(OutputDescription {
            cv,
            cmu,
            ephemeral_key,
            enc_ciphertext,
            out_ciphertext,
            zkproof,
        })
    }

    pub fn write<W: Write>(&self, mut writer: W) -> io::Result<()> {
        writer.write_all(&self.cv.to_bytes())?;
        writer.write_all(self.cmu.to_repr().as_ref())?;
        writer.write_all(&self.ephemeral_key.to_bytes())?;
        writer.write_all(&self.enc_ciphertext)?;
        writer.write_all(&self.out_ciphertext)?;
        writer.write_all(&self.zkproof)
    }
}

#[derive(Clone)]
enum SproutProof {
    Groth([u8; GROTH_PROOF_SIZE]),
    PHGR([u8; PHGR_PROOF_SIZE]),
}

impl std::fmt::Debug for SproutProof {
    fn fmt(&self, f: &mut std::fmt::Formatter<'_>) -> Result<(), std::fmt::Error> {
        match self {
            SproutProof::Groth(_) => write!(f, "SproutProof::Groth"),
            SproutProof::PHGR(_) => write!(f, "SproutProof::PHGR"),
        }
    }
}

#[derive(Clone)]
pub struct JSDescription {
    vpub_old: Amount,
    vpub_new: Amount,
    anchor: [u8; 32],
    nullifiers: [[u8; 32]; ZC_NUM_JS_INPUTS],
    commitments: [[u8; 32]; ZC_NUM_JS_OUTPUTS],
    ephemeral_key: [u8; 32],
    random_seed: [u8; 32],
    macs: [[u8; 32]; ZC_NUM_JS_INPUTS],
    proof: SproutProof,
    ciphertexts: [[u8; 601]; ZC_NUM_JS_OUTPUTS],
}

impl std::fmt::Debug for JSDescription {
    fn fmt(&self, f: &mut std::fmt::Formatter<'_>) -> Result<(), std::fmt::Error> {
        write!(
            f,
            "JSDescription(
                vpub_old = {:?}, vpub_new = {:?},
                anchor = {:?},
                nullifiers = {:?},
                commitments = {:?},
                ephemeral_key = {:?},
                random_seed = {:?},
                macs = {:?})",
            self.vpub_old,
            self.vpub_new,
            self.anchor,
            self.nullifiers,
            self.commitments,
            self.ephemeral_key,
            self.random_seed,
            self.macs
        )
    }
}

impl JSDescription {
    pub fn read<R: Read>(mut reader: R, use_groth: bool) -> io::Result<Self> {
        // Consensus rule (§4.3): Canonical encoding is enforced here
        let vpub_old = {
            let mut tmp = [0u8; 8];
            reader.read_exact(&mut tmp)?;
            Amount::from_u64_le_bytes(tmp)
        }
        .map_err(|_| io::Error::new(io::ErrorKind::InvalidData, "vpub_old out of range"))?;

        // Consensus rule (§4.3): Canonical encoding is enforced here
        let vpub_new = {
            let mut tmp = [0u8; 8];
            reader.read_exact(&mut tmp)?;
            Amount::from_u64_le_bytes(tmp)
        }
        .map_err(|_| io::Error::new(io::ErrorKind::InvalidData, "vpub_new out of range"))?;

        // Consensus rule (§4.3): One of vpub_old and vpub_new being zero is
        // enforced by CheckTransactionWithoutProofVerification() in zcashd.

        let mut anchor = [0u8; 32];
        reader.read_exact(&mut anchor)?;

        let mut nullifiers = [[0u8; 32]; ZC_NUM_JS_INPUTS];
        nullifiers
            .iter_mut()
            .map(|nf| reader.read_exact(nf))
            .collect::<io::Result<()>>()?;

        let mut commitments = [[0u8; 32]; ZC_NUM_JS_OUTPUTS];
        commitments
            .iter_mut()
            .map(|cm| reader.read_exact(cm))
            .collect::<io::Result<()>>()?;

        // Consensus rule (§4.3): Canonical encoding is enforced by
        // ZCNoteDecryption::decrypt() in zcashd
        let mut ephemeral_key = [0u8; 32];
        reader.read_exact(&mut ephemeral_key)?;

        let mut random_seed = [0u8; 32];
        reader.read_exact(&mut random_seed)?;

        let mut macs = [[0u8; 32]; ZC_NUM_JS_INPUTS];
        macs.iter_mut()
            .map(|mac| reader.read_exact(mac))
            .collect::<io::Result<()>>()?;

        let proof = if use_groth {
            // Consensus rules (§4.3):
            // - Canonical encoding is enforced in librustzcash_sprout_verify()
            // - Proof validity is enforced in librustzcash_sprout_verify()
            let mut proof = [0u8; GROTH_PROOF_SIZE];
            reader.read_exact(&mut proof)?;
            SproutProof::Groth(proof)
        } else {
            // Consensus rules (§4.3):
            // - Canonical encoding is enforced by PHGRProof in zcashd
            // - Proof validity is enforced by JSDescription::Verify() in zcashd
            let mut proof = [0u8; PHGR_PROOF_SIZE];
            reader.read_exact(&mut proof)?;
            SproutProof::PHGR(proof)
        };

        let mut ciphertexts = [[0u8; 601]; ZC_NUM_JS_OUTPUTS];
        ciphertexts
            .iter_mut()
            .map(|ct| reader.read_exact(ct))
            .collect::<io::Result<()>>()?;

        Ok(JSDescription {
            vpub_old,
            vpub_new,
            anchor,
            nullifiers,
            commitments,
            ephemeral_key,
            random_seed,
            macs,
            proof,
            ciphertexts,
        })
    }

    pub fn write<W: Write>(&self, mut writer: W) -> io::Result<()> {
        writer.write_all(&self.vpub_old.to_i64_le_bytes())?;
        writer.write_all(&self.vpub_new.to_i64_le_bytes())?;
        writer.write_all(&self.anchor)?;
        writer.write_all(&self.nullifiers[0])?;
        writer.write_all(&self.nullifiers[1])?;
        writer.write_all(&self.commitments[0])?;
        writer.write_all(&self.commitments[1])?;
        writer.write_all(&self.ephemeral_key)?;
        writer.write_all(&self.random_seed)?;
        writer.write_all(&self.macs[0])?;
        writer.write_all(&self.macs[1])?;

        match &self.proof {
            SproutProof::Groth(p) => writer.write_all(p)?,
            SproutProof::PHGR(p) => writer.write_all(p)?,
        }

        writer.write_all(&self.ciphertexts[0])?;
        writer.write_all(&self.ciphertexts[1])
    }
}<|MERGE_RESOLUTION|>--- conflicted
+++ resolved
@@ -7,17 +7,11 @@
 
 use std::io::{self, Read, Write};
 
-<<<<<<< HEAD
-use crate::extensions::transparent as tze;
-use crate::legacy::Script;
-use crate::primitives::Nullifier;
-use crate::redjubjub::{PublicKey, Signature};
-use crate::serialize::{CompactSize, Vector};
-=======
 #[cfg(feature = "zfuture")]
 use std::convert::TryFrom;
 
 use crate::{
+    primitives::Nullifier,
     legacy::Script,
     redjubjub::{PublicKey, Signature},
 };
@@ -27,7 +21,6 @@
     extensions::transparent as tze,
     serialize::{CompactSize, Vector},
 };
->>>>>>> 1a157600
 
 pub mod amount;
 pub use self::amount::Amount;
