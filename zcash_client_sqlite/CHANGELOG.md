--- conflicted
+++ resolved
@@ -6,7 +6,7 @@
 [Semantic Versioning](https://semver.org/spec/v2.0.0.html).
 
 ## [Unreleased]
-<<<<<<< HEAD
+
 ### Added 
 - `zcash_client_sqlite::FsBlockDb::rewind_to_height` rewinds the BlockMeta Db
  to the specified height following the same logic as homonymous functions on 
@@ -14,11 +14,11 @@
  that might be present and are deleted by this function call.
 - `zcash_client_sqlite::chain::blockmetadb_rewind_to_height` implementation
  of the function above.
-=======
+
 ### Changed
 - MSRV is now 1.60.0.
 
->>>>>>> 79f3f107
+
 ## [0.4.2] - 2022-12-13
 ### Fixed
 - `zcash_client_sqlite::WalletDb::get_transparent_balances` no longer returns an
